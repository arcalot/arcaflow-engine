--- conflicted
+++ resolved
@@ -967,8 +967,6 @@
 		}
 
 	}
-<<<<<<< HEAD
-=======
 }
 
 var workflowWithOutputSchemaMalformed = `
@@ -1020,5 +1018,4 @@
 	))
 	wf := lang.Must2(workflow.NewYAMLConverter(stepRegistry).FromYAML([]byte(workflowStr)))
 	return executor.Prepare(wf, workflowCtx)
->>>>>>> 48a46fca
 }