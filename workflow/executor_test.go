--- conflicted
+++ resolved
@@ -285,86 +285,13 @@
 	assert.Contains(t, err.Error(), `object wait_1 does not have a property named "deploy"`)
 }
 
-<<<<<<< HEAD
-var namespacedScopeWorkflowDef = `---
-=======
 var workflowWithOutputSchema = `
->>>>>>> 48a46fca
-version: v0.2.0
-input:
-  root: RootObject
-  objects:
-    RootObject:
-      id: RootObject
-<<<<<<< HEAD
-      properties:
-        wait_input_pass_through:
-          required: true
-          type:
-            type_id: ref
-            id: wait-input
-            namespace: "$.steps.wait_step.starting.input"
-steps:
-  wait_step:
-    plugin: 
-      src: "n/a"
-      deployment_type: builtin
-    step: wait
-    input: !expr $.input.wait_input_pass_through
-output:
-  result: !expr $.steps.wait_step.outputs
-`
-
-func TestNamespacedObjectsAvailable(t *testing.T) {
-	preparedWorkflow := assert.NoErrorR[workflow.ExecutableWorkflow](t)(
-		getTestImplPreparedWorkflow(t, namespacedScopeWorkflowDef),
-	)
-	ctx, cancel := context.WithCancel(context.Background())
-	defer cancel()
-	outputID, _, err := preparedWorkflow.Execute(ctx, map[string]any{
-		"wait_input_pass_through": map[string]any{
-			"wait_time_ms": "0",
-		},
-	})
-	if err != nil {
-		t.Fatalf("Error while executing workflow, %e", err)
-	}
-	assert.Equals(t, outputID, "success")
-}
-
-var brokenNamespacedScopeWorkflowDef = `---
-version: v0.2.0
-input:
-  root: RootObject
-  objects:
-    RootObject:
-      id: RootObject
-      properties:
-        wait_input_pass_through:
-          required: true
-          type:
-            type_id: ref
-            id: wait-input
-            namespace: "$.steps.wait_step.starting.wrong"
-steps:
-  wait_step:
-    plugin: 
-      src: "n/a"
-      deployment_type: builtin
-    step: wait
-    input: !expr $.input.wait_input_pass_through
-output:
-  result: !expr $.steps.wait_step.outputs
-`
-
-func TestNamespacedInputWrongNamespace(t *testing.T) {
-	_, err := getTestImplPreparedWorkflow(t, brokenNamespacedScopeWorkflowDef)
-	assert.Error(t, err)
-	// Validate that the error is the expected one.
-	assert.Contains(t, err.Error(), `could not find an object with ID "wait-input"`)
-	// Validate that the correct namespace is listed
-	assert.Contains(t, err.Error(), "$.steps.wait_step.starting.input")
-=======
+version: v0.2.0
+input:
+  root: RootObject
+  objects:
+    RootObject:
+      id: RootObject
       properties: {}
 steps:
   long_wait:
@@ -395,5 +322,4 @@
 	mismatchedOutputID := "success"
 	errorStr := fmt.Sprintf("could not find output id %q in output schema", mismatchedOutputID)
 	assert.Contains(t, err.Error(), errorStr)
->>>>>>> 48a46fca
 }