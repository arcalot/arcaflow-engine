package plugin_test

import (
	"fmt"
	"go.arcalot.io/assert"
	"go.arcalot.io/log/v2"
	"go.flow.arcalot.io/deployer"
	deployer_registry "go.flow.arcalot.io/deployer/registry"
	"go.flow.arcalot.io/engine/internal/step"
	"go.flow.arcalot.io/engine/internal/step/plugin"
	testdeployer "go.flow.arcalot.io/testdeployer"
	"sync"
	"testing"
)

type deployFailStageChangeHandler struct {
	message chan string
}

func (s *deployFailStageChangeHandler) OnStageChange(_ step.RunningStep, _ *string, _ *string, _ *any, _ string, _ bool, _ *sync.WaitGroup) {

}

func (s *deployFailStageChangeHandler) OnStepComplete(
	_ step.RunningStep,
	previousStage string,
	previousStageOutputID *string,
	previousStageOutput *any,
	_ *sync.WaitGroup,
) {
	if previousStage != string(plugin.StageIDDeployFailed) {
		panic(fmt.Errorf("invalid previous stage: %s", previousStage))
	}
	if previousStageOutputID == nil {
		panic(fmt.Errorf("no previous stage output ID"))
	}
	if *previousStageOutputID != "error" {
		panic(fmt.Errorf("invalid previous stage output ID: %s", *previousStageOutputID))
	}
	if previousStageOutput == nil {
		panic(fmt.Errorf("no previous stage output ID"))
	}
	message := (*previousStageOutput).(plugin.DeployFailed).Error

	s.message <- message
}

type startFailStageChangeHandler struct {
	message chan string
}

func (s *startFailStageChangeHandler) OnStageChange(_ step.RunningStep, _ *string, _ *string, _ *any, _ string, _ bool, _ *sync.WaitGroup) {

}

func (s *startFailStageChangeHandler) OnStepComplete(
	_ step.RunningStep,
	previousStage string,
	previousStageOutputID *string,
	previousStageOutput *any,
	_ *sync.WaitGroup,
) {
	if previousStage != string(plugin.StageIDCrashed) {
		panic(fmt.Errorf("invalid previous stage: %s", previousStage))
	}
	if previousStageOutputID == nil {
		panic(fmt.Errorf("no previous stage output ID"))
	}
	if *previousStageOutputID != "error" {
		panic(fmt.Errorf("invalid previous stage output ID: %s", *previousStageOutputID))
	}
	if previousStageOutput == nil {
		panic(fmt.Errorf("no previous stage output ID"))
	}

	message := (*previousStageOutput).(plugin.Crashed).Output

	s.message <- message
}

type stageChangeHandler struct {
	message chan string
}

func (s *stageChangeHandler) OnStageChange(_ step.RunningStep, _ *string, _ *string, _ *any, _ string, _ bool, _ *sync.WaitGroup) {

}

func (s *stageChangeHandler) OnStepComplete(
	_ step.RunningStep,
	previousStage string,
	previousStageOutputID *string,
	previousStageOutput *any,
	_ *sync.WaitGroup,
) {
	if previousStage != string(plugin.StageIDOutput) {
		panic(fmt.Errorf("invalid previous stage: %s", previousStage))
	}
	if previousStageOutputID == nil {
		panic(fmt.Errorf("no previous stage output ID"))
	}
	if *previousStageOutputID != "success" {
		panic(fmt.Errorf("invalid previous stage output ID: %s", *previousStageOutputID))
	}
	if previousStageOutput == nil {
		panic(fmt.Errorf("no previous stage output ID"))
	}
	message := (*previousStageOutput).(map[any]any)["message"].(string)

	s.message <- message
}

func TestProvider_Utility(t *testing.T) {
	workflowDeployerCfg := map[string]any{
		"image": map[string]any{"type": "test-impl"},
	}

	plp, err := plugin.New(
		log.New(
			log.Config{
				Level:       log.LevelError,
				Destination: log.DestinationStdout,
			},
		),
		deployer_registry.New(
			deployer.Any(testdeployer.NewFactory())),
		workflowDeployerCfg,
	)
	assert.NoError(t, err)
	assert.Equals(t, plp.Kind(), "plugin")
	assert.NotNil(t, plp.ProviderSchema())
	assert.NotNil(t, plp.RunProperties())
	assert.NotNil(t, plp.Lifecycle())

	stepSchema := map[string]any{
		"plugin": map[string]string{
			"src":  "simulation",
			"type": "image",
		},
	}
	byteSchema := map[string][]byte{}

	runnable, err := plp.LoadSchema(stepSchema, byteSchema)
	assert.NoError(t, err)

	assert.NotNil(t, runnable.RunSchema())

	_, err = runnable.Lifecycle(map[string]any{"step": "wait"})
	assert.NoError(t, err)

	_, err = runnable.Lifecycle(map[string]any{"step": "hello"})
	assert.NoError(t, err)

	// There is more than one step, so no specified one will cause an error.
	_, err = runnable.Lifecycle(map[string]any{"step": nil})
	assert.Error(t, err)
}

func TestProvider_HappyError(t *testing.T) {
	logger := log.New(
		log.Config{
			Level:       log.LevelError,
			Destination: log.DestinationStdout,
		},
	)
	workflowDeployerCfg := map[string]any{
		"image": map[string]any{"type": "test-impl"},
	}

	deployerRegistry := deployer_registry.New(
		deployer.Any(testdeployer.NewFactory()))

	_, err := plugin.New(
		logger,
		deployerRegistry,
		map[string]any{"deployer_cfg": "bad"},
	)
	assert.Error(t, err)

	plp, err := plugin.New(
		logger,
		deployerRegistry,
		workflowDeployerCfg,
	)
	assert.NoError(t, err)

	stepSchema := map[string]any{
		"plugin": map[string]string{
			"src":  "simulation",
			"type": "image"},
	}
	byteSchema := map[string][]byte{}

	runnable, err := plp.LoadSchema(stepSchema, byteSchema)
	assert.NoError(t, err)

	handler := &stageChangeHandler{
		message: make(chan string),
	}

	// start with a step id that is not in the schema
	_, err = runnable.Start(map[string]any{"step": "wrong_stepid"}, t.Name(), handler)
	assert.Error(t, err)

	// wait step
	running, err := runnable.Start(map[string]any{"step": "wait"}, t.Name(), handler)
	assert.NoError(t, err)

	// non-existent stage
	assert.Error(t, running.ProvideStageInput(
		"", nil))

	// unserialize malformed deploy schema
	assert.Error(t, running.ProvideStageInput(
		string(plugin.StageIDDeploy),
		map[string]any{"deploy": map[string]any{
			"type":        "test-impl",
			"deploy_time": "abc"}},
	))

	assert.NoError(t, running.ProvideStageInput(
		string(plugin.StageIDDeploy),
		map[string]any{"deploy": map[string]any{
			"type":        "test-impl",
			"deploy_time": 1}},
	))

	// provide deploy input a 2nd time
	assert.Error(t, running.ProvideStageInput(
		string(plugin.StageIDDeploy),
		map[string]any{"deploy": map[string]any{
			"type":        "test-impl",
			"deploy_time": nil}},
	))

	// unserialize nil input schema error
	assert.Error(t, running.ProvideStageInput(
		string(plugin.StageIDStarting),
		map[string]any{"input": nil},
	))

	// unserialize malformed input schema
	assert.Error(t, running.ProvideStageInput(
		string(plugin.StageIDStarting),
		map[string]any{"input": 1},
	))

	waitTimeMs := 50
	assert.NoError(t, running.ProvideStageInput(
		string(plugin.StageIDStarting),
		map[string]any{"input": map[string]any{"wait_time_ms": waitTimeMs}},
	))

	// provide running input a 2nd time
	assert.Error(t, running.ProvideStageInput(
		string(plugin.StageIDStarting),
		map[string]any{"input": map[string]any{"wait_time_ms": waitTimeMs}},
	))

	message := <-handler.message
	assert.Equals(t,
		message,
		fmt.Sprintf("Plugin slept for %d ms.", waitTimeMs))

	assert.Equals(t, string(running.State()),
		string(step.RunningStepStateFinished))

	assert.Equals(t, running.CurrentStage(), string(plugin.StageIDOutput))

	t.Cleanup(func() {
		assert.NoError(t, running.Close())
	})
}

func TestProvider_VerifyCancelSignal(t *testing.T) {
	logger := log.New(
		log.Config{
			Level:       log.LevelError,
			Destination: log.DestinationStdout,
		},
	)
	workflowDeployerCfg := map[string]any{
<<<<<<< HEAD
		"image": map[string]any{"type": "test-impl"},
=======
		"type": "test-impl",
>>>>>>> b292124e
	}

	deployerRegistry := deployer_registry.New(
		deployer.Any(testdeployer.NewFactory()))

	plp, err := plugin.New(
		logger,
		deployerRegistry,
		workflowDeployerCfg,
	)
	assert.NoError(t, err)

<<<<<<< HEAD
	stepSchema := map[string]any{
		"plugin": map[string]string{
			"src":  "simulation",
			"type": "image"},
	}
	byteSchema := map[string][]byte{}

	runnable, err := plp.LoadSchema(stepSchema, byteSchema)
=======
	runnable, err := plp.LoadSchema(
		map[string]any{"plugin": "simulation"}, map[string][]byte{})
>>>>>>> b292124e
	assert.NoError(t, err)
	assert.NotNil(t, runnable)

	waitLifecycle, err := runnable.Lifecycle(map[string]any{"step": "wait"})
	assert.NoError(t, err)
	// Verify that the expected lifecycle stage is there, then verify that cancel is disabled.
	waitCancelledStageIDIndex := assert.SliceContainsExtractor(t,
		func(schema step.LifecycleStageWithSchema) string {
			return schema.ID
		}, string(plugin.StageIDCancelled), waitLifecycle.Stages)
	waitStageIDCancelled := waitLifecycle.Stages[waitCancelledStageIDIndex]
	waitStopIfSchema := assert.MapContainsKey(t, "stop_if", waitStageIDCancelled.InputSchema)
	if waitStopIfSchema.Disabled {
		t.Fatalf("step wait's wait_for schema is disabled when the cancel signal is present.")
	}

	helloLifecycle, err := runnable.Lifecycle(map[string]any{"step": "hello"})
	assert.NoError(t, err)
	// Verify that the expected lifecycle stage is there, then verify that cancel is disabled.
	helloCancelledStageIDIndex := assert.SliceContainsExtractor(t,
		func(schema step.LifecycleStageWithSchema) string {
			return schema.ID
		}, string(plugin.StageIDCancelled), helloLifecycle.Stages)
	helloStageIDCancelled := helloLifecycle.Stages[helloCancelledStageIDIndex]
	helloStopIfSchema := assert.MapContainsKey(t, "stop_if", helloStageIDCancelled.InputSchema)
	if !helloStopIfSchema.Disabled {
		t.Fatalf("step hello's stop_if schema is not disabled when the cancel signal is not present.")
	}
}

func TestProvider_DeployFail(t *testing.T) {
	logConfig := log.Config{
		Level:       log.LevelError,
		Destination: log.DestinationStdout,
	}
	logger := log.New(
		logConfig,
	)

	deployTimeMs := 20
	//workflowDeployerCfg := map[string]any{
	//	"type":           "test-impl",
	//	"deploy_time":    deployTimeMs,
	//	"deploy_succeed": true,
	//}

	workflowDeployerCfg := map[string]any{
		"image": map[string]any{"type": "test-impl"},
		//"deploy_time":    deployTimeMs,
		//"deploy_succeed": true,
	}

	deployerRegistry := deployer_registry.New(
		deployer.Any(testdeployer.NewFactory()))

	plp, err := plugin.New(
		logger,
		deployerRegistry,
		workflowDeployerCfg,
	)
	assert.NoError(t, err)

	stepSchema := map[string]any{
		"plugin": map[string]string{
			"src":  "simulation",
			"type": "image"},
	}
	byteSchema := map[string][]byte{}

	runnable, err := plp.LoadSchema(stepSchema, byteSchema)
	assert.NoError(t, err)

	handler := &deployFailStageChangeHandler{
		message: make(chan string),
	}

	// wait step
	running, err := runnable.Start(map[string]any{"step": "wait"}, t.Name(), handler)
	assert.NoError(t, err)

	assert.NoError(t, running.ProvideStageInput(
		string(plugin.StageIDDeploy),
		map[string]any{"deploy": map[string]any{
			"type":           "test-impl",
			"deploy_succeed": false,
			"deploy_time":    deployTimeMs}},
	))

	waitTimeMs := 50
	assert.NoError(t, running.ProvideStageInput(
		string(plugin.StageIDStarting),
		map[string]any{"input": map[string]any{"wait_time_ms": waitTimeMs}},
	))

	message := <-handler.message
	assert.Equals(t,
		message,
		fmt.Sprintf("intentional deployment fail after %d ms", deployTimeMs))

	assert.Equals(t, string(running.State()),
		string(step.RunningStepStateFinished))

	assert.Equals(t, running.CurrentStage(), string(plugin.StageIDDeployFailed))

	t.Cleanup(func() {
		assert.NoError(t, running.Close())
	})
}

func TestProvider_StartFail(t *testing.T) {
	logger := log.New(
		log.Config{
			Level:       log.LevelError,
			Destination: log.DestinationStdout,
		},
	)
	deployTimeMs := 20
	//workflowDeployerCfg := map[string]any{
	//	"type":           "test-impl",
	//	"deploy_time":    deployTimeMs,
	//	"deploy_succeed": true,
	//}
	workflowDeployerCfg := map[string]any{
		"image": map[string]any{"type": "test-impl"},
		//"deploy_time":    deployTimeMs,
		//"deploy_succeed": true,
	}

	plp, err := plugin.New(
		logger,
		deployer_registry.New(
			deployer.Any(testdeployer.NewFactory())),
		workflowDeployerCfg,
	)
	assert.NoError(t, err)

	stepSchema := map[string]any{
		"plugin": map[string]string{
			"src":  "simulation",
			"type": "image"},
	}
	byteSchema := map[string][]byte{}

	runnable, err := plp.LoadSchema(stepSchema, byteSchema)
	assert.NoError(t, err)

	handler := &startFailStageChangeHandler{
		message: make(chan string),
	}

	running, err := runnable.Start(map[string]any{"step": "wait"}, t.Name(), handler)
	assert.NoError(t, err)

	// tell deployer that this run should not succeed
	assert.NoError(t, running.ProvideStageInput(
		string(plugin.StageIDDeploy),
		map[string]any{"deploy": map[string]any{
			"type":                  "test-impl",
			"deploy_succeed":        true,
			"deploy_time":           deployTimeMs,
			"disable_plugin_writes": true}},
	))

	assert.NoError(t, running.ProvideStageInput(
		string(plugin.StageIDStarting),
		map[string]any{"input": map[string]any{
			"wait_time_ms": 50}},
	))

	// wait for message, but we don't care about its value
	<-handler.message

	assert.Equals(t, running.CurrentStage(), string(plugin.StageIDCrashed))

	t.Cleanup(func() {
		assert.NoError(t, running.Close())
	})
}<|MERGE_RESOLUTION|>--- conflicted
+++ resolved
@@ -280,11 +280,7 @@
 		},
 	)
 	workflowDeployerCfg := map[string]any{
-<<<<<<< HEAD
-		"image": map[string]any{"type": "test-impl"},
-=======
 		"type": "test-impl",
->>>>>>> b292124e
 	}
 
 	deployerRegistry := deployer_registry.New(
@@ -297,7 +293,63 @@
 	)
 	assert.NoError(t, err)
 
-<<<<<<< HEAD
+	runnable, err := plp.LoadSchema(
+		map[string]any{"plugin": "simulation"}, map[string][]byte{})
+	assert.NoError(t, err)
+	assert.NotNil(t, runnable)
+
+	waitLifecycle, err := runnable.Lifecycle(map[string]any{"step": "wait"})
+	assert.NoError(t, err)
+	// Verify that the expected lifecycle stage is there, then verify that cancel is disabled.
+	waitCancelledStageIDIndex := assert.SliceContainsExtractor(t,
+		func(schema step.LifecycleStageWithSchema) string {
+			return schema.ID
+		}, string(plugin.StageIDCancelled), waitLifecycle.Stages)
+	waitStageIDCancelled := waitLifecycle.Stages[waitCancelledStageIDIndex]
+	waitStopIfSchema := assert.MapContainsKey(t, "stop_if", waitStageIDCancelled.InputSchema)
+	if waitStopIfSchema.Disabled {
+		t.Fatalf("step wait's wait_for schema is disabled when the cancel signal is present.")
+	}
+
+	helloLifecycle, err := runnable.Lifecycle(map[string]any{"step": "hello"})
+	assert.NoError(t, err)
+	// Verify that the expected lifecycle stage is there, then verify that cancel is disabled.
+	helloCancelledStageIDIndex := assert.SliceContainsExtractor(t,
+		func(schema step.LifecycleStageWithSchema) string {
+			return schema.ID
+		}, string(plugin.StageIDCancelled), helloLifecycle.Stages)
+	helloStageIDCancelled := helloLifecycle.Stages[helloCancelledStageIDIndex]
+	helloStopIfSchema := assert.MapContainsKey(t, "stop_if", helloStageIDCancelled.InputSchema)
+	if !helloStopIfSchema.Disabled {
+		t.Fatalf("step hello's stop_if schema is not disabled when the cancel signal is not present.")
+	}
+}
+
+func TestProvider_DeployFail(t *testing.T) {
+	logConfig := log.Config{
+		Level:       log.LevelError,
+		Destination: log.DestinationStdout,
+	}
+	logger := log.New(
+		log.Config{
+			Level:       log.LevelError,
+			Destination: log.DestinationStdout,
+		},
+	)
+	workflowDeployerCfg := map[string]any{
+		"image": map[string]any{"type": "test-impl"},
+	}
+
+	deployerRegistry := deployer_registry.New(
+		deployer.Any(testdeployer.NewFactory()))
+
+	plp, err := plugin.New(
+		logger,
+		deployerRegistry,
+		workflowDeployerCfg,
+	)
+	assert.NoError(t, err)
+
 	stepSchema := map[string]any{
 		"plugin": map[string]string{
 			"src":  "simulation",
@@ -306,10 +358,6 @@
 	byteSchema := map[string][]byte{}
 
 	runnable, err := plp.LoadSchema(stepSchema, byteSchema)
-=======
-	runnable, err := plp.LoadSchema(
-		map[string]any{"plugin": "simulation"}, map[string][]byte{})
->>>>>>> b292124e
 	assert.NoError(t, err)
 	assert.NotNil(t, runnable)
 
